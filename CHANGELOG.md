--- conflicted
+++ resolved
@@ -37,13 +37,10 @@
 - Renamed `thousand_seps` to `thousands_seperators`
 - Made C functions to work on most platforms
 - Added `is_windows` function
-<<<<<<< HEAD
 - Removed `TickTock.profile_iter`
-=======
 - Added `SimplePool` for testing with `multiprocessing.Pool`
 - Renamed `MainTest` to `UnitTestCollection`
 - Removed `BatchFeedForward`
->>>>>>> 1a55fe80
 
 ### Bug fixes
 
